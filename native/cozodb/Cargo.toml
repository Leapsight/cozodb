[package]
name = "erlang-cozodb"
description = "Erlang bindings for CozoDB"
authors = ["Alejandro M. Ramallo"]
version = "0.1.0"
edition = "2021"

[lib]
name = "cozodb"
path = "src/lib.rs"
crate-type = ["cdylib"]

[dependencies]
<<<<<<< HEAD
rustler = {version = "0.31.0", features = ["nif_version_2_17"]}
# cozo = "0.7.6"
cozo = { git = "https://github.com/aramallo/cozo.git", branch = "avoid_234" }
ndarray = "0.15.6"
=======
rustler = {version = "0.33.0", features = ["nif_version_2_17"]}
# cozo = "0.7.6"
cozo = {git = "https://github.com/aramallo/cozo.git", branch = "avoid-234-stack-graphs" }
>>>>>>> 8ccac02a
uuid = "1.3.3"
threadpool = "1.8.1"
once_cell = "1.18.0"
num_cpus = "1.0"

# >>>>>> Same as cozo
ndarray = "0.15.6"
serde_json = "1.0.116"
serde = { version = "1.0.199", features = ["derive"] }
serde_derive = "1.0.199"
lazy_static = "1.4.0"
crossbeam = "0.8.4"
# <<<<<<<

[features]
default = [
    "cozo/storage-sqlite",
    "cozo/storage-rocksdb",
    "cozo/io-uring", # Enables io-uring option for the RocksDB storage
    "cozo/graph-algo"
]<|MERGE_RESOLUTION|>--- conflicted
+++ resolved
@@ -11,16 +11,9 @@
 crate-type = ["cdylib"]
 
 [dependencies]
-<<<<<<< HEAD
-rustler = {version = "0.31.0", features = ["nif_version_2_17"]}
-# cozo = "0.7.6"
-cozo = { git = "https://github.com/aramallo/cozo.git", branch = "avoid_234" }
-ndarray = "0.15.6"
-=======
 rustler = {version = "0.33.0", features = ["nif_version_2_17"]}
 # cozo = "0.7.6"
 cozo = {git = "https://github.com/aramallo/cozo.git", branch = "avoid-234-stack-graphs" }
->>>>>>> 8ccac02a
 uuid = "1.3.3"
 threadpool = "1.8.1"
 once_cell = "1.18.0"
