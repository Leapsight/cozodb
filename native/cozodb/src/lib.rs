// =============================================================================
// cozodb.erl -
//
// Copyright (c) 2023-2025 Leapsight. All rights reserved.
//
// Licensed under the Apache License, Version 2.0 (the "License");
// you may not use this file except in compliance with the License.
// You may obtain a copy of the License at
//
//    http://www.apache.org/licenses/LICENSE-2.0
//
// Unless required by applicable law or agreed to in writing, software
// distributed under the License is distributed on an "AS IS" BASIS,
// WITHOUT WARRANTIES OR CONDITIONS OF ANY KIND, either express or implied.
// See the License for the specific language governing permissions and
// limitations under the License.
// =============================================================================

// Rust std libs

use core::hash::Hash;
use std::collections::hash_map::DefaultHasher;
use std::collections::BTreeMap;
use std::collections::HashMap;
use std::hash::Hasher;
use std::sync::atomic::{AtomicI32, Ordering};
use std::sync::Arc;
use std::sync::Mutex;
use std::time::Instant;

// Rustler
use rustler::types::LocalPid;
use rustler::Encoder;
use rustler::Env;
use rustler::ListIterator;
use rustler::MapIterator;
use rustler::NifMap;
use rustler::NifResult;
use rustler::OwnedEnv;
use rustler::ResourceArc;
use rustler::Term;

// Used for global state
use lazy_static::lazy_static;

// Used for CALLBACKS feature
use crossbeam::channel::*;
use once_cell::sync::Lazy;
use threadpool::ThreadPool;

// Cozo
use cozo::*;
use ndarray::Array1; // used by Array32Wrapper
use serde_json::json;

// =============================================================================
// RUSTLER SETUP
// =============================================================================

// We define atoms in Rustler
mod atoms {
    rustler::atoms! {
        ok,
        undefined,
        true_ = "true",
        false_ = "false",
        error,
        null,
        json,
        count,
        cozo_named_rows,
        engine,
        path,
        rows,
        headers,
        next,
        took,
        updated,
        removed,
        cozodb,
        relation,
        message,
        code,
        severity,
        help,
        url,
        labels,
        // Error Reasons
        badarg,
        invalid_engine
    }
}

// Define erlang module and functions
rustler::init!(
    "cozodb",
    [
        new,
        close,
        info,
        resource,
        run_script,
        run_script_str,
        run_script_json,
        import_relations,
        import_from_backup,
        export_relations,
        export_relations_json,
        backup,
        restore,
        register_callback,
        unregister_callback
    ],
    load = on_load
);

/// Define NIF Resources using rustler::resource! macro
fn on_load(env: Env, _: Term) -> bool {
    // rustler::resource!(DbHandle, env);
    rustler::resource!(DbHandleResource, env);
    true
}

// =============================================================================
// STRUCTS REQUIRED FOR NIF
// =============================================================================

/// Struct used to globally manage database handles
/// This is combined with lazy_static! macro to create a static variable
/// containing this struct.
/// We do this so that DbHandle contains the Id as opposed to the DBinstance
/// handle, required so that we can close a database from Erlang.
///
/// The most common alternative would have been to return the wrapped
/// DBInstance as a NifResource, but unless we control all Erlang processes
/// with a copy of the reference, the Rust DbInstance cannot be destroyed. As
/// long as any process in Erlang has the reference, Rust will keep the
/// DBInstance alive.
struct Handles {
    current: AtomicI32,                    // thread safe counter
    dbs: Mutex<BTreeMap<i32, DbInstance>>, // mapping of Id -> DbInstance handle
}

struct Registration {
    receiver: Receiver<(CallbackOp, NamedRows, NamedRows)>,
    relname: String,
    pid: LocalPid,
}

// id -> (channel, relname, pid)
type Registrations = Arc<Mutex<HashMap<u32, Registration>>>;

// Static variables are allocated for the duration of a program's run and are
// not specific to any thread.
// This macro lazily initializes the variable on its first access.
// We use it because Rust's standard library doesn't support static
// variables with non-constant initializers directly.
lazy_static! {

    // Required so that we can close a database
    static ref HANDLES: Handles =
        Handles {
            // sets current to 0
            current: Default::default(),
            // empty BTreeMap guarded by mutex
            dbs: Mutex::new(Default::default())
        };

    // Required for Callback feature.
    // We use THREAD_POOL to shard the callback handlers based on relation name.
    // This means each thread will be responsible for handling the events
    // published on each callback registration channel. This is a more robust
    // alternative than spawning thread for each subscription that is used in
    // other binding libraries, where there is no limit to the number of
    // subscriptions. This obvisoulsy comes at the cost of extra
    // synchronisation.
    static ref THREAD_POOL: Lazy<ThreadPool> =
        Lazy::new(|| {
            ThreadPool::new(*NUM_THREADS)
        });

    // Required for Callback feature.
    // See THREAD_POOL comments.
    static ref NUM_THREADS: usize = {
        // Attempt to get the value from an environment variable
        if let Ok(val) = std::env::var("COZODB_CALLBACK_THREADPOOL_SIZE") {
            let mut num = val.parse::<usize>().unwrap_or_default();
            if num == 0 {
                // unwrap_or_default() will return 0 if invalid.
                // If 0 we default to the number of cores in the host.
                num = num_cpus::get();
            };
            num
        }
        // Uncomment if using a config file
        // else if let Ok(mut settings) = Config::builder()
        //     .add_source(File::with_name("Config"))
        //     .build()
        // {
        //     settings.get::<usize>("config_key").unwrap_or_default()
        // }
        else {
            // Default value if neither is available
            num_cpus::get()
        }
    };

    // Required for Callback feature.
    // We use REGISTRATIONS to keep track of the metadata associated with it,
    // including the relation name, channel and the caller's LocalPid which we
    // need in order to match events and send the event to the Erlang caller.
    static ref REGISTRATIONS: Lazy<Registrations> =
        Lazy::new(|| {
            Arc::new(Mutex::new(HashMap::new()))
        });

}

/// A NIF Resource representing the identifier for a DbInstance handle.
/// We use HANDLES to associate identifiers with Cozo's DbInstance Handles
/// so that we can implement close().
struct DbHandleResource {
    db_instance: DbInstance,
}

#[derive(NifMap)]
struct DbHandle {
    db_id: i32,
    engine: String,
    path: String,
}

/// Wrapper required to serialise Cozo's NamedRows value as Erlang map
struct NamedRowsWrapper<'a>(&'a NamedRows);

impl<'a> Encoder for NamedRowsWrapper<'_> {
    fn encode<'b>(&self, env: Env<'b>) -> Term<'b> {
        let headers = self.0.headers.encode(env);
        let rows: Vec<Vec<DataValueWrapper>> = self
            .0
            .rows
            .clone()
            .into_iter()
            .map(|inner_vec| inner_vec.into_iter().map(DataValueWrapper).collect())
            .collect();
        let count = rows.len();
        let next = match &self.0.next {
            Some(more_ref) => {
                // Dereference `more` before encoding
                let more = &**more_ref;
                NamedRowsWrapper(more).encode(env)
            }
            None => atoms::null().encode(env),
        };

        // Create and return an Erlang map with atom keys headers, rows and next
        let mut map = rustler::types::map::map_new(env);
        map = map.map_put(atoms::headers(), headers).unwrap();
        map = map.map_put(atoms::rows(), rows).unwrap();
        map = map.map_put(atoms::next(), next).unwrap();
        map = map.map_put(atoms::count(), count.encode(env)).unwrap();
        map
    }
}

/// Wrapper required to serialise Cozo's BTreeMap<String, NamedRows>) value as
/// Erlang Term.
/// Used by export_relations()
struct BTreeMapWrapper(BTreeMap<String, NamedRows>);

impl<'a> Encoder for BTreeMapWrapper {
    fn encode<'b>(&self, env: Env<'b>) -> Term<'b> {
        let mut map = rustler::types::map::map_new(env);
        for (key, value) in &self.0 {
            let key_term = key.encode(env);
            let value_term = NamedRowsWrapper(value).encode(env);
            map = map.map_put(key_term, value_term).unwrap();
        }
        map
    }
}

/// Wrapper required to serialise Cozo's DataValue value as Erlang Term
struct DataValueWrapper(DataValue);

impl<'a> Encoder for DataValueWrapper {
    fn encode<'b>(&self, env: Env<'b>) -> Term<'b> {
        match &self.0 {
            DataValue::Null => atoms::null().encode(env),
            DataValue::Bool(i) => i.encode(env),
            DataValue::Num(i) => NumWrapper(i.clone()).encode(env),
            DataValue::Str(i) => i.encode(env),
            DataValue::Bytes(i) => i.encode(env),
            DataValue::Uuid(w) => w.0.hyphenated().to_string().encode(env),
            DataValue::List(i) => {
                let encoded_values: Vec<Term<'b>> = i
                    .iter()
                    .map(|val| DataValueWrapper(val.clone()).encode(env))
                    .collect();

                encoded_values.encode(env)
            }
            DataValue::Json(i) => match serde_json::to_string(&i) {
                Ok(json_str) => (atoms::json(), json_str).encode(env),
                Err(_) => "Failed to serialize JsonValue".encode(env),
            },
            DataValue::Vec(i) => VectorWrapper(i.clone()).encode(env),
            DataValue::Validity(i) => {
                let ts = i.timestamp.0 .0.encode(env);
                let assert = i.is_assert.0.encode(env);
                // (float, bool)
                (ts, assert).encode(env)
            }
            DataValue::Regex(_) | DataValue::Set(_) | DataValue::Bot =>
            // This types are only used internally so we shoul never receive
            // one of this as a result of running a script, but we match
            // them to avoid a compiler error.
            // Just in case we do get them, we return the atom 'null'
            {
                atoms::null().encode(env)
            }
        }
    }
}

// DataValue does not provide a decode function so we create a new trait and
// implement it. This is used to convert the options Erlang map to a BTreeMap
// expected by run_script
trait Decoder<'a> {
    fn decode(term: Term<'a>) -> NifResult<Self>
    where
        Self: Sized;
}

impl<'a> DataValueWrapper {
    pub fn decode(term: Term<'a>) -> NifResult<Self> {
        if term == atoms::null().encode(term.get_env()) {
            return Ok(DataValueWrapper(DataValue::Null));
        }

        if term == atoms::true_().encode(term.get_env()) {
            return Ok(DataValueWrapper(DataValue::Bool(true)));
        }

        if term == atoms::false_().encode(term.get_env()) {
            return Ok(DataValueWrapper(DataValue::Bool(false)));
        }

        // All other atoms converted to strings
        if term.is_atom() {
            let string = term.atom_to_string()?;
            return Ok(DataValueWrapper(DataValue::Str(string.into())));
        }

        if let Ok(num) = term.decode::<i64>() {
            return Ok(DataValueWrapper(DataValue::Num(cozo::Num::Int(num))));
        } else if let Ok(num) = term.decode::<f64>() {
            return Ok(DataValueWrapper(DataValue::Num(cozo::Num::Float(num))));
        }

        // Handle lists
        if let Ok(list_iterator) = term.decode::<ListIterator>() {
            // Collect the list into a vector to process multiple times
            let list_terms: Vec<Term<'a>> = list_iterator.collect();

            let is_list_of_integers = list_terms.iter().all(|t| t.decode::<i64>().is_ok());

            if is_list_of_integers {
                // Decode as a list of integers
                let decoded_list: NifResult<Vec<DataValue>> = list_terms
                    .iter()
                    .map(|term| {
                        let num = term.decode::<i64>()?;
                        Ok(DataValue::Num(cozo::Num::Int(num)))
                    })
                    .collect();
                return Ok(DataValueWrapper(DataValue::List(decoded_list?)));
            }

            let decoded_list: NifResult<Vec<DataValue>> = list_terms
                .iter()
                .map(|term| DataValueWrapper::decode(*term).map(|wrapper| wrapper.0))
                .collect();
            return Ok(DataValueWrapper(DataValue::List(decoded_list?)));
        }

        if let Ok(string) = term.decode::<String>() {
            return Ok(DataValueWrapper(DataValue::Str(string.into())));
        }

        // Handle JSON
        if let Ok((json_atom, json_str)) = term.decode::<(Term, String)>() {
            if json_atom == atoms::json().encode(term.get_env()) {
                if let Ok(json_value) = serde_json::from_str(&json_str) {
                    return Ok(DataValueWrapper(DataValue::Json(json_value)));
                }
            }
        }

        // TODO Handle validity

        // Default case for unrecognized or unsupported terms
        Err(rustler::Error::Term(Box::new(
            "Unsupported Erlang term".to_string(),
        )))
    }
}

/// Wrapper required to serialise Cozo's Num value as Erlang Term
struct NumWrapper(Num);

impl<'a> Encoder for NumWrapper {
    fn encode<'b>(&self, env: Env<'b>) -> Term<'b> {
        match &self.0 {
            Num::Int(i) => i.encode(env),
            Num::Float(f) => f.encode(env),
        }
    }
}

/// Wrapper required to serialise Cozo's Vector value as Erlang Term
struct VectorWrapper(Vector);

impl<'a> Encoder for VectorWrapper {
    fn encode<'b>(&self, env: Env<'b>) -> Term<'b> {
        match &self.0 {
            Vector::F32(i) => Array32Wrapper(i.clone()).encode(env),
            Vector::F64(i) => Array64Wrapper(i.clone()).encode(env),
        }
    }
}

/// Wrapper required to serialise Cozo's Array1<f32> value as Erlang Term
struct Array32Wrapper(Array1<f32>); // Used by Vector

impl<'a> Encoder for Array32Wrapper {
    fn encode<'b>(&self, env: Env<'b>) -> Term<'b> {
        // Convert ndarray::Array1 to a Vec<f32>
        let vec: Vec<f32> = self.0.to_vec();
        // Encode the Vec<f32> as an Elixir list
        vec.encode(env)
    }
}

/// Wrapper required to serialise Cozo's Array1<f64> value as Erlang Term
struct Array64Wrapper(Array1<f64>); // Used by Vector

impl<'a> Encoder for Array64Wrapper {
    fn encode<'b>(&self, env: Env<'b>) -> Term<'b> {
        // Convert ndarray::Array1 to a Vec<f64>
        let vec: Vec<f64> = self.0.to_vec();
        // Encode the Vec<f64> as an Elixir list
        vec.encode(env)
    }
}

// =============================================================================
// ERROR HANDLING
// =============================================================================

/// Convert a CozoDB error to a structured Erlang term
/// CozoDB uses miette::Report for errors, which provides rich error information
fn cozo_error_to_term<'a, E: std::fmt::Display + std::fmt::Debug>(env: Env<'a>, err: &E) -> Term<'a> {
    let mut error_map = Term::map_new(env);
<<<<<<< HEAD

    // Use the alternate Display format which may include more error chain information
    // format!("{:#}") uses the alternate Display format
    let message = format!("{:#}", err);

    error_map = error_map.map_put(atoms::message(), message.encode(env)).unwrap();
=======

    // Get the full debug representation which includes all error details
    let debug_message = format!("{:#?}", err);

    // Get the display message (user-friendly)
    let display_message = err.to_string();

    // Combine both: use display message as primary with debug as additional context
    // This provides user-friendly text while preserving all structural information
    let combined_message = if display_message.trim().is_empty() {
        debug_message.clone()
    } else {
        format!("{}\n\nDetails: {}", display_message, debug_message)
    };

    error_map = error_map.map_put(atoms::message(), combined_message).unwrap();

    // Try to extract more details from the error string
    // CozoDB errors often contain structured information in their display format
    if display_message.contains("error:") {
        // Extract the main error type if present
        if let Some(idx) = display_message.find("error:") {
            let error_type = display_message[..idx].trim();
            if !error_type.is_empty() {
                error_map = error_map.map_put(atoms::code(), error_type).unwrap();
            }
        }
    }

    // Check for common CozoDB error patterns
    if display_message.contains("query") || display_message.contains("parse") {
        error_map = error_map.map_put(atoms::severity(), "error").unwrap();
    }
>>>>>>> 7edcda70

    (atoms::error(), error_map).encode(env)
}

// =============================================================================
// OPERATIONS
// =============================================================================

/// Opens/creates a database returning an Erlang NIF Resource (reference).
#[rustler::nif(schedule = "DirtyIo", name = "new_nif")]

fn new<'a>(env: Env<'a>, engine: String, path: String, options: &str) -> NifResult<Term<'a>> {
    // Validate engine name and obtain DBInstance
    let result = match engine.as_str() {
        "mem" | "sqlite" | "rocksdb" => {
            DbInstance::new_with_str(engine.as_str(), path.as_str(), options)
        }
        _ => return Err(rustler::Error::Term(Box::new(atoms::invalid_engine()))),
    };

    // Validate we have a DBInstance and return error if not
    let db = match result {
        Ok(db) => db,
        Err(err) =>
        // TODO catch error and pritty format
        // RocksDB error: IO error: lock hold by current process,
        {
            return Err(rustler::Error::Term(Box::new(format!("{:#?}", err))))
        }
    };

    // Store the DBInstance handle in a global hashmap using id as key
    let id = HANDLES.current.fetch_add(1, Ordering::AcqRel);
    let mut dbs = HANDLES.dbs.lock().unwrap();
    dbs.insert(id, db);

    // Finally create and return a DBHandle with the id and metadata
    let db_handle = DbHandle {
        db_id: id,
        engine: engine,
        path: path,
    };
    Ok((atoms::ok().encode(env), db_handle).encode(env))
}

#[rustler::nif(schedule = "DirtyIo", name = "close_nif")]

fn close<'a>(env: Env<'a>, db_handle: Term<'a>) -> NifResult<Term<'a>> {
    let db_handle: DbHandle = db_handle.decode()?;

    let db = {
        let mut dbs = HANDLES.dbs.lock().unwrap();
        dbs.remove(&db_handle.db_id)
    };
    if db.is_some() {
        Ok(atoms::ok().encode(env))
    } else {
        Err(rustler::Error::Term(Box::new(
            "Failed to close database".to_string(),
        )))
    }
}

/// Returns the metadata associated with the resource
#[rustler::nif(schedule = "DirtyIo", name = "info_nif")]

fn info<'a>(env: Env<'a>, db_handle: Term<'a>) -> NifResult<Term<'a>> {
    let db_handle: DbHandle = db_handle.decode()?;

    let mut map = rustler::types::map::map_new(env);
    map = map
        .map_put(atoms::engine().encode(env), db_handle.engine.encode(env))
        .unwrap();
    map = map
        .map_put(atoms::path().encode(env), db_handle.path.encode(env))
        .unwrap();
    Ok(map)
}

/// Returns the metadata associated with the resource
#[rustler::nif(schedule = "DirtyIo", name = "resource_nif")]

fn resource<'a>(env: Env<'a>, db_handle: Term<'a>) -> NifResult<Term<'a>> {
    let db_handle: DbHandle = db_handle.decode()?;

    let db = match get_db(db_handle.db_id) {
        Some(db) => db,
        None => {
            return Err(rustler::Error::Term(Box::new(
                "invalid reference".to_string(),
            )))
        }
    };

    // Finally create and return a Nif Resource with the id and metadata
    let resource = ResourceArc::new(DbHandleResource { db_instance: db });
    Ok((atoms::ok().encode(env), resource.encode(env)).encode(env))
}

/// Returns the result of running script
#[rustler::nif(schedule = "DirtyIo", name = "run_script_nif")]

fn run_script<'a>(
    env: Env<'a>,
    db_handle: Term<'a>,
    script: String,
    params: Term,
    read_only: Term,
) -> NifResult<Term<'a>> {
    let db_handle: DbHandle = db_handle.decode()?;

    let db = match get_db(db_handle.db_id) {
        Some(db) => db,
        None => {
            return Err(rustler::Error::Term(Box::new(
                "invalid reference".to_string(),
            )))
        }
    };

    let read_only = if atoms::true_() == read_only {
        ScriptMutability::Immutable
    } else {
        ScriptMutability::Mutable
    };

    // Convert the Erlang map to a BTreeMap using the helper function
    let btree = convert_to_btreemap(params)?;

    let start = Instant::now();

    match db.run_script(&script, btree, read_only) {
        Ok(named_rows) => {
            let took = start.elapsed().as_secs_f64();
            let mut map = NamedRowsWrapper(&named_rows).encode(env);
            map = map.map_put(atoms::took(), took).unwrap();
            let result = (atoms::ok(), map);
            Ok(result.encode(env))
        }
        Err(err) => Ok(cozo_error_to_term(env, &err)),
    }
}

/// Sames as run_script but encodes as JSON
#[rustler::nif(schedule = "DirtyIo", name = "run_script_json_nif")]
fn run_script_json<'a>(
    env: Env<'a>,
    db_handle: Term<'a>,
    script: String,
    params: String,
    read_only: Term,
) -> NifResult<Term<'a>> {
    let db_handle: DbHandle = db_handle.decode()?;

    let db = match get_db(db_handle.db_id) {
        Some(db) => db,
        None => {
            return Err(rustler::Error::Term(Box::new(
                "invalid reference".to_string(),
            )))
        }
    };

    let read_only = if atoms::true_() == read_only {
        ScriptMutability::Immutable
    } else {
        ScriptMutability::Mutable
    };

    let params_json = match params_to_btree(&params) {
        Ok(value) => value,
        Err(err) => return Err(rustler::Error::Term(Box::new(format!("{:#?}", err)))),
    };

    match db.run_script(&script, params_json, read_only) {
        Ok(result) => {
            let json = result.into_json();
            match serde_json::to_string(&json) {
                Ok(json_str) => {
                    let result = (atoms::ok().encode(env), json_str.encode(env));
                    Ok(result.encode(env))
                }
                Err(_) => Err(rustler::Error::Atom("json_encode_error")),
            }
        }
        Err(err) => Ok(cozo_error_to_term(env, &err)),
    }
}

/// Run the CozoScript passed in folding any error into the returned JSON
#[rustler::nif(schedule = "DirtyIo", name = "run_script_str_nif")]
fn run_script_str<'a>(
    env: Env<'a>,
    db_handle: Term<'a>,
    script: String,
    params: String,
    read_only: Term,
) -> NifResult<Term<'a>> {
    let db_handle: DbHandle = db_handle.decode()?;

    let db = match get_db(db_handle.db_id) {
        Some(db) => db,
        None => {
            return Err(rustler::Error::Term(Box::new(
                "invalid reference".to_string(),
            )))
        }
    };

    let read_only = atoms::true_() == read_only;
    let json_str = db.run_script_str(&script, &params, read_only);
    let result = (atoms::ok().encode(env), json_str.encode(env));
    Ok(result.encode(env))
}

/// Imports relations
#[rustler::nif(schedule = "DirtyIo", name = "import_relations_nif")]

fn import_relations<'a>(env: Env<'a>, db_handle: Term<'a>, data: String) -> NifResult<Term<'a>> {
    let db_handle: DbHandle = db_handle.decode()?;

    let db = match get_db(db_handle.db_id) {
        Some(db) => db,
        None => {
            return Err(rustler::Error::Term(Box::new(
                "invalid reference".to_string(),
            )))
        }
    };

    match db.import_relations_str_with_err(&data) {
        Ok(()) => Ok(atoms::ok().encode(env)),
        Err(err) => Err(rustler::Error::Term(Box::new(format!("{:#?}", err)))),
    }
}

// Exports relations defined by `relations`.
#[rustler::nif(schedule = "DirtyIo", name = "export_relations_nif")]

fn export_relations<'a>(
    env: Env<'a>,
    db_handle: Term<'a>,
    relations: Vec<String>,
) -> NifResult<Term<'a>> {
    let db_handle: DbHandle = db_handle.decode()?;

    let db = match get_db(db_handle.db_id) {
        Some(db) => db,
        None => {
            return Err(rustler::Error::Term(Box::new(
                "invalid reference".to_string(),
            )))
        }
    };

    match db.export_relations(relations.iter().map(|s| s as &str)) {
        Ok(btreemap) => {
            let mut data = rustler::types::map::map_new(env);
            for (key, value) in btreemap {
                let key_term = key.encode(env);
                let value_term = NamedRowsWrapper(&value).encode(env);
                data = data.map_put(key_term, value_term).unwrap();
            }
            Ok((atoms::ok().encode(env), data.encode(env)).encode(env))
        }
        Err(err) => Err(rustler::Error::Term(Box::new(format!("{:#?}", err)))),
    }
}

/// Export relations as JSON
#[rustler::nif(schedule = "DirtyIo", name = "export_relations_json_nif")]

fn export_relations_json<'a>(
    env: Env<'a>,
    db_handle: Term<'a>,
    relations: Vec<String>,
) -> NifResult<Term<'a>> {
    let db_handle: DbHandle = db_handle.decode()?;

    let db = match get_db(db_handle.db_id) {
        Some(db) => db,
        None => {
            return Err(rustler::Error::Term(Box::new(
                "invalid reference".to_string(),
            )))
        }
    };

    match db.export_relations(relations.iter().map(|s| s as &str)) {
        Ok(btreemap) => {
            let data: Vec<_> = btreemap
                .into_iter()
                .map(|(k, v)| (k, v.into_json()))
                .collect();
            let json = json!(data).to_string();
            Ok((atoms::ok().encode(env), json.encode(env)).encode(env))
        }
        Err(err) => Err(rustler::Error::Term(Box::new(format!("{:#?}", err)))),
    }
}

/// Backs up the database at path
#[rustler::nif(schedule = "DirtyIo", name = "backup_nif")]

fn backup<'a>(env: Env<'a>, db_handle: Term<'a>, path: String) -> NifResult<Term<'a>> {
    let db_handle: DbHandle = db_handle.decode()?;

    let db = match get_db(db_handle.db_id) {
        Some(db) => db,
        None => {
            return Err(rustler::Error::Term(Box::new(
                "invalid reference".to_string(),
            )))
        }
    };

    match db.backup_db(path) {
        Ok(()) => Ok(atoms::ok().encode(env)),
        Err(err) => Err(rustler::Error::Term(Box::new(format!("{:#?}", err)))),
    }
}

/// Backs up the database at path
#[rustler::nif(schedule = "DirtyIo", name = "restore_nif")]

fn restore<'a>(env: Env<'a>, db_handle: Term<'a>, path: String) -> NifResult<Term<'a>> {
    let db_handle: DbHandle = db_handle.decode()?;

    let db = match get_db(db_handle.db_id) {
        Some(db) => db,
        None => {
            return Err(rustler::Error::Term(Box::new(
                "invalid reference".to_string(),
            )))
        }
    };

    match db.restore_backup(path) {
        Ok(()) => Ok(atoms::ok().encode(env)),
        Err(err) => Err(rustler::Error::Term(Box::new(format!("{:#?}", err)))),
    }
}

/// Backs up the database at path
#[rustler::nif(schedule = "DirtyIo", name = "import_from_backup_nif")]

fn import_from_backup<'a>(
    env: Env<'a>,
    db_handle: Term<'a>,
    path: String,
    relations: Vec<String>,
) -> NifResult<Term<'a>> {
    let db_handle: DbHandle = db_handle.decode()?;

    let db = match get_db(db_handle.db_id) {
        Some(db) => db,
        None => {
            return Err(rustler::Error::Term(Box::new(
                "invalid reference".to_string(),
            )))
        }
    };

    match db.import_from_backup(path, &relations) {
        Ok(()) => Ok(atoms::ok().encode(env)),
        Err(err) => Err(rustler::Error::Term(Box::new(format!("{:#?}", err)))),
    }
}

#[rustler::nif(schedule = "DirtyCpu", name = "register_callback_nif")]

fn register_callback<'a>(env: Env<'a>, db_handle: Term<'a>, rel: String) -> NifResult<Term<'a>> {
    let db_handle: DbHandle = db_handle.decode()?;

    // Get db handle and fail is invalid
    let db = match get_db(db_handle.db_id) {
        Some(db) => db,
        None => {
            return Err(rustler::Error::Term(Box::new(
                "invalid reference".to_string(),
            )))
        }
    };

    // Register the callback in cozodb
    let (reg_id, receiver) = db.register_callback(rel.as_str(), None);

    // This is a "threaded NIF": it spawns a thread that sends a message back
    // to the calling thread later.
    let local_pid = env.pid();

    // Store receiver and PID in the global maps
    {
        let mut regs = REGISTRATIONS.lock().unwrap();
        regs.insert(
            reg_id,
            Registration {
                receiver: receiver,
                relname: rel.clone(),
                pid: local_pid,
            },
        );
    }

    // Distribute across threads in pool
    // Add a new receiver to the shared state and schedules a worker thread to
    // process messages from it. Receivers are distributed across threads in a
    // round-robin fashion using an atomic counter (next_worker).
    let pool = THREAD_POOL.clone();
    let worker_count = pool.max_count();
    let regs_clone = REGISTRATIONS.clone();

    // Hash the metadata to determine the worker index
    let hash = calculate_hash(&rel);
    let worker_index = (hash % pool.max_count() as u64) as usize;

    pool.execute(move || {
        worker_thread(regs_clone, worker_count, worker_index);
    });

    Ok((atoms::ok(), reg_id).encode(env))
}

#[rustler::nif(schedule = "DirtyCpu", name = "unregister_callback_nif")]

fn unregister_callback<'a>(env: Env<'a>, db_handle: Term<'a>, reg_id: u32) -> NifResult<Term<'a>> {
    let db_handle: DbHandle = db_handle.decode()?;

    // Get db handle and fail is invalid
    let db = match get_db(db_handle.db_id) {
        Some(db) => db,
        None => {
            return Err(rustler::Error::Term(Box::new(
                "invalid reference".to_string(),
            )))
        }
    };

    let result: bool = db.unregister_callback(reg_id);

    // We remove even if result == false
    {
        let mut regs = REGISTRATIONS.lock().unwrap();
        regs.remove(&reg_id);
    }

    Ok(result.encode(env))
}

// =============================================================================
// UTILS
// =============================================================================

fn get_db(db_id: i32) -> Option<DbInstance> {
    let dbs = HANDLES.dbs.lock().unwrap();
    dbs.get(&db_id).cloned()
}

// // Helper function to convert Erlang map to BTreeMap
// fn convert_to_btreemap(map_term: Term) ->
// NifResult<BTreeMap<String, DataValue>> {
//     let map_iterator: MapIterator = map_term.decode()?;

//     let mut btree: BTreeMap<String, DataValue> = BTreeMap::new();

//     for (key, value) in map_iterator {
//         let key_str: String = key.decode()?;
//         let data_value = DataValueWrapper::decode(value)?.0;  // Use the decode function here
//         btree.insert(key_str, data_value);
//     }

//     Ok(btree)
// }

// Helper function to convert Erlang map to BTreeMap
// Atom keys are converted to strings
fn convert_to_btreemap(map_term: Term) -> NifResult<BTreeMap<String, DataValue>> {
    let map_iterator: MapIterator = map_term.decode()?;

    let mut btree: BTreeMap<String, DataValue> = BTreeMap::new();

    for (key, value) in map_iterator {
        // Check if the key is an Atom or a String
        let key_str: String = if key.is_atom() {
            key.atom_to_string()?
        } else if let Ok(string_key) = key.decode::<String>() {
            string_key
        } else {
            return Err(rustler::Error::BadArg);
        };

        // Decode the value into DataValue
        let data_value = DataValueWrapper::decode(value)?.0;

        // Insert into the BTreeMap
        btree.insert(key_str, data_value);
    }

    Ok(btree)
}

fn params_to_btree(params: &String) -> Result<BTreeMap<String, DataValue>, &'static str> {
    if params.is_empty() {
        Ok(BTreeMap::new()) // Wrap in Ok
    } else {
        match serde_json::from_str::<BTreeMap<String, DataValue>>(params) {
            Ok(map) => Ok(map
                .into_iter()
                .map(|(k, v)| (k, DataValue::from(v)))
                .collect()),
            Err(_) => Err("params argument is not a JSON map"),
        }
    }
}

fn worker_thread(registrations: Registrations, worker_count: usize, worker_index: usize) -> bool {
    loop {
        let registrations = registrations.lock().unwrap();

        // Filter receivers for this worker thread
        for (&reg_id, registration) in registrations.iter() {
            let rel = &registration.relname;
            if should_handle(&rel, worker_count, worker_index) {
                {
                    let receiver = &registration.receiver;
                    let pid = registration.pid;
                    for (op, new_rows, old_rows) in receiver.try_iter() {
                        handle_event(rel, op, new_rows, old_rows, reg_id, pid);
                    }
                }
            }

            // Sleep or yield the thread to prevent busy-waiting
            // std::thread::sleep(std::time::Duration::from_millis(100));
        }
    }
}

/// Returns true if relname hashes to the worker_index
fn should_handle(relname: &String, worker_count: usize, worker_index: usize) -> bool {
    let mut hasher = std::collections::hash_map::DefaultHasher::new();
    relname.hash(&mut hasher);
    let hash = hasher.finish();
    // let size : usize = *NUM_THREADS;
    (hash % worker_count as u64) as usize == worker_index
}

fn handle_event(
    rel: &String,
    op: CallbackOp,
    new_rows: NamedRows,
    old_rows: NamedRows,
    reg_id: u32,
    pid: LocalPid,
) {
    let _ = OwnedEnv::new().send_and_clear(&pid, |env| {
        let result: NifResult<Term> = (|| {
            let reg_id = reg_id.encode(env);
            let rel = rel.encode(env);
            let op = match op {
                CallbackOp::Put => atoms::updated(),
                CallbackOp::Rm => atoms::removed(),
            };
            let event_name = vec![atoms::cozodb(), atoms::relation(), op];
            let new_rows = NamedRowsWrapper(&new_rows).encode(env);
            let old_rows = NamedRowsWrapper(&old_rows).encode(env);
            let event = (event_name, reg_id, rel, new_rows, old_rows);
            Ok(event.encode(env))
        })();

        match result {
            Ok(term) => term,
            Err(_err) => env.error_tuple("failed".encode(env)),
        }
    });
}

fn calculate_hash<T: Hash>(t: &T) -> u64 {
    let mut hasher = DefaultHasher::new();
    t.hash(&mut hasher);
    hasher.finish()
}<|MERGE_RESOLUTION|>--- conflicted
+++ resolved
@@ -462,17 +462,9 @@
 /// CozoDB uses miette::Report for errors, which provides rich error information
 fn cozo_error_to_term<'a, E: std::fmt::Display + std::fmt::Debug>(env: Env<'a>, err: &E) -> Term<'a> {
     let mut error_map = Term::map_new(env);
-<<<<<<< HEAD
 
     // Use the alternate Display format which may include more error chain information
     // format!("{:#}") uses the alternate Display format
-    let message = format!("{:#}", err);
-
-    error_map = error_map.map_put(atoms::message(), message.encode(env)).unwrap();
-=======
-
-    // Get the full debug representation which includes all error details
-    let debug_message = format!("{:#?}", err);
 
     // Get the display message (user-friendly)
     let display_message = err.to_string();
@@ -482,7 +474,7 @@
     let combined_message = if display_message.trim().is_empty() {
         debug_message.clone()
     } else {
-        format!("{}\n\nDetails: {}", display_message, debug_message)
+    let message = format!("{:#}", err);
     };
 
     error_map = error_map.map_put(atoms::message(), combined_message).unwrap();
@@ -501,9 +493,8 @@
 
     // Check for common CozoDB error patterns
     if display_message.contains("query") || display_message.contains("parse") {
-        error_map = error_map.map_put(atoms::severity(), "error").unwrap();
-    }
->>>>>>> 7edcda70
+    error_map = error_map.map_put(atoms::message(), message.encode(env)).unwrap();
+    }
 
     (atoms::error(), error_map).encode(env)
 }
